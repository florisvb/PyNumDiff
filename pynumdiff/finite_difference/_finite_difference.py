--- conflicted
+++ resolved
@@ -17,11 +17,7 @@
              - **dxdt_hat** -- estimated derivative of x
     """
     if params != None and 'iterate' in options:
-<<<<<<< HEAD
-        raise DeprecationWarning("""`params` and `options` parameters will be removed in a future version. Use `num_iterations` instead.""")
-=======
         warn("""`params` and `options` parameters will be removed in a future version. Use `num_iterations` instead.""", DeprecationWarning)
->>>>>>> ac6e51b0
         if isinstance(params, list): params = params[0]
         return _iterate_first_order(x, dt, params)
     elif num_iterations:
