--- conflicted
+++ resolved
@@ -2,6 +2,7 @@
 import numpy as np
 from pynumdiff.utils import utility
 from warnings import warn
+
 
 def _finite_difference(x, dt, num_iterations, order):
     """Helper for all finite difference methods, since their iteration structure is all the same.
@@ -62,21 +63,10 @@
         "horizontal drift in the answer, especially when iterating.", DeprecationWarning)
     if params != None and 'iterate' in options:
         warn("`params` and `options` parameters will be removed in a future version. Use `num_iterations` instead.", DeprecationWarning)
-<<<<<<< HEAD
         num_iterations = params[0] if isinstance(params, list) else params
-=======
-        if isinstance(params, list): params = params[0]
-        return _iterate_first_order(x, dt, params)
-    elif num_iterations:
-        return _iterate_first_order(x, dt, num_iterations)
-
-    dxdt_hat = np.diff(x) / dt # Calculate the finite difference
-    dxdt_hat = np.hstack((dxdt_hat, dxdt_hat[-1])) # using stencil -1,0, you get expression for previous value
->>>>>>> 4c4683ae
 
     return _finite_difference(x, dt, num_iterations, 1)
 
-<<<<<<< HEAD
 
 def second_order(x, dt, num_iterations=1):
     """Second-order centered difference method, with special endpoint formulas.
@@ -95,18 +85,6 @@
 
 def fourth_order(x, dt, num_iterations=1):
     """Fourth-order centered difference method, with special endpoint formulas.
-=======
-def _x_hat_using_finite_difference(x, dt):
-    """Find a smoothed estimate of the true function by taking FD and then integrating with trapezoids
-    """
-    x_hat, dxdt_hat = first_order(x, dt)
-    x_hat = utility.integrate_dxdt_hat(dxdt_hat, dt)
-    x0 = utility.estimate_initial_condition(x, x_hat)
-    return x_hat + x0
-
-def _iterate_first_order(x, dt, num_iterations):
-    """Iterative first order centered finite difference.
->>>>>>> 4c4683ae
 
     :param np.array[float] x: data to differentiate
     :param float dt: step size
@@ -117,59 +95,4 @@
              - **x_hat** -- original x if :code:`num_iterations=1`, else smoothed x that yielded dxdt_hat
              - **dxdt_hat** -- estimated derivative of x
     """
-<<<<<<< HEAD
-    return _finite_difference(x, dt, num_iterations, 4)
-  
-=======
-    w = np.linspace(0, 1, len(x)) # set up weights, [0., ... 1.0]
-
-    # forward backward passes
-    for _ in range(num_iterations):
-        xf = _x_hat_using_finite_difference(x, dt)
-        xb = _x_hat_using_finite_difference(x[::-1], dt)
-        x = xf * w + xb[::-1] * (1 - w)
-
-    x_hat, dxdt_hat = first_order(x, dt)
-
-    return x_hat, dxdt_hat
-
-
-def second_order(x, dt):
-    """Second-order centered difference method, with special endpoint formulas.
-
-    :param np.array[float] x: data to differentiate
-    :param float dt: step size
-
-    :return: tuple[np.array, np.array] of\n
-             - **x_hat** -- estimated (smoothed) x
-             - **dxdt_hat** -- estimated derivative of x
-    """
-    dxdt_hat = np.zeros(x.shape)
-    dxdt_hat[1:-1] = x[2:] - x[:-2]
-    dxdt_hat[0] = -3 * x[0] + 4 * x[1] - x[2]
-    dxdt_hat[-1] = 3 * x[-1] - 4 * x[-2] + x[-3]
-    dxdt_hat /= 2*dt
-
-    return x, dxdt_hat
-
-
-def fourth_order(x, dt):
-    """Fourth-order centered difference method, with special endpoint formulas.
-
-    :param np.array[float] x: data to differentiate
-    :param float dt: step size
-
-    :return: tuple[np.array, np.array] of\n
-             - **x_hat** -- estimated (smoothed) x
-             - **dxdt_hat** -- estimated derivative of x
-    """
-    dxdt_hat = np.zeros(x.shape)
-    dxdt_hat[2:-2] = (8*(x[3:-1] - x[1:-3]) - x[4:] + x[:-4])
-    dxdt_hat[0] = -25*x[0] + 48*x[1] - 36*x[2] + 16*x[3] - 3*x[4]
-    dxdt_hat[1] = -3*x[0] - 10*x[1] + 18*x[2] - 6*x[3] + x[4]
-    dxdt_hat[-2] = 3*x[-1] + 10*x[-2] - 18*x[-3] + 6*x[-4] - x[-5]
-    dxdt_hat[-1] = 25*x[-1] - 48*x[-2] + 36*x[-3] - 16*x[-4] + 3*x[-5]
-    dxdt_hat /= 12*dt
-
-    return x, dxdt_hat
->>>>>>> 4c4683ae
+    return _finite_difference(x, dt, num_iterations, 4)