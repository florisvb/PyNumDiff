--- conflicted
+++ resolved
@@ -29,21 +29,11 @@
 
 # Call both ways, with kwargs (new) and with params list and optional options dict (legacy), to ensure both work
 diff_methods_and_params = [
-<<<<<<< HEAD
     (first_order, {}), (second_order, {}), (fourth_order, {}), # empty dictionary for the case of no parameters
     (iterated_first_order, {'num_iterations':2}), (iterated_first_order, [2], {'iterate':True}),
     (lineardiff, {'order':3, 'gamma':5, 'window_size':11, 'solver':'CLARABEL'}), (lineardiff, [3, 5, 11], {'solver':'CLARABEL'}),
     (polydiff, {'poly_order':2, 'window_size':3}), (polydiff, [2, 3]),
     (savgoldiff, {'poly_order':2, 'window_size':4, 'smoothing_win':4}), (savgoldiff, [2, 4, 4]),
-=======
-    (first_order, {}), # empty dictionary for the case of no parameters. no params -> no diff in new vs old
-    (iterated_first_order, {'num_iterations':5}), (iterated_first_order, [5], {'iterate':True}),
-    (second_order, {}),
-    (fourth_order, {}),
-    (lineardiff, {'order':3, 'gamma':5, 'window_size':21, 'solver':'CLARABEL'}), (lineardiff, [3, 5, 21], {'solver':'CLARABEL'}),
-    (polydiff, {'polynomial_order':2, 'window_size':3}), (polydiff, [2, 3]),
-    (savgoldiff, {'polynomial_order':2, 'window_size':4, 'smoothing_win':4}), (savgoldiff, [2, 4, 4]),
->>>>>>> 4c4683ae
     (spectraldiff, {'high_freq_cutoff':0.1}), (spectraldiff, [0.1]),
     (mediandiff, {'window_size':3, 'num_iterations':2}), (mediandiff, [3, 2], {'iterate':True}),
     (meandiff, {'window_size':3, 'num_iterations':2}), (meandiff, [3, 2], {'iterate':True}),
@@ -62,7 +52,6 @@
     (smooth_acceleration, {'gamma':2, 'window_size':5}), (smooth_acceleration, [2, 5]),
     (jerk_sliding, {'gamma':1, 'window_size':15}), (jerk_sliding, [1], {'window_size':15})
     ]
-#diff_methods_and_params = [(gaussiandiff, {'window_size':5})]
 
 # All the testing methodology follows the exact same pattern; the only thing that changes is the
 # closeness to the right answer various methods achieve with the given parameterizations. So index a
@@ -74,21 +63,12 @@
                   [(-25, -25), (1, 0), (0, 0), (1, 1)],
                   [(-25, -25), (2, 2), (0, 0), (2, 2)],
                   [(-25, -25), (3, 3), (0, 0), (3, 3)]],
-<<<<<<< HEAD
     iterated_first_order: [[(-9, -10), (-25, -25), (0, -1), (1, 0)],
                            [(-9, -10), (-13, -14), (0, -1), (1, 0)],
                            [(0, 0), (1, 0), (0, 0), (1, 0)],
                            [(0, 0), (1, 0), (0, 0), (1, 1)],
                            [(1, 1), (2, 2), (1, 1), (2, 2)],
                            [(1, 1), (3, 3), (1, 1), (3, 3)]],
-=======
-    iterated_first_order: [[(-8, -9), (-9, -9), (0, 0), (1, 1)],
-                           [(-6, -6), (-6, -7), (0, 0), (1, 1)],
-                           [(1, 0), (1, 0), (1, 1), (1, 1)],
-                           [(1, 0), (1, 1), (1, 0), (1, 1)],
-                           [(2, 2), (3, 2), (2, 2), (3, 2)],
-                           [(2, 2), (3, 3), (2, 2), (3, 3)]],
->>>>>>> 4c4683ae
     second_order: [[(-25, -25), (-25, -25), (0, 0), (1, 1)],
                    [(-25, -25), (-13, -13), (0, 0), (1, 1)],
                    [(-25, -25), (-13, -13), (0, 0), (1, 1)],
@@ -101,15 +81,9 @@
                    [(-25, -25), (-2, -2), (0, 0), (1, 1)],
                    [(-25, -25), (1, 0), (0, 0), (1, 1)],
                    [(-25, -25), (2, 2), (0, 0), (2, 2)]],
-<<<<<<< HEAD
     lineardiff: [[(-6, -6), (-5, -6), (0, -1), (0, 0)],
                  [(0, 0), (2, 1), (0, 0), (2, 1)],
                  [(1, 0), (2, 2), (1, 0), (2, 2)],
-=======
-    lineardiff: [[(-6, -7), (-6, -6), (-1, -1), (0, 0)],
->>>>>>> 4c4683ae
-                 [(1, 0), (2, 1), (1, 0), (2, 1)],
-                 [(1, 1), (2, 2), (1, 1), (2, 2)],
                  [(0, 0), (1, 1), (0, 0), (1, 1)],
                  [(1, 1), (2, 2), (1, 1), (2, 2)],
                  [(1, 1), (3, 3), (1, 1), (3, 3)]],
