--- conflicted
+++ resolved
@@ -105,9 +105,6 @@
                    [(0, -1), (1, 0), (0, 0), (1, 1)],
                    [(1, 1), (2, 2), (1, 1), (2, 2)],
                    [(1, 1), (3, 3), (1, 1), (3, 3)]],
-<<<<<<< HEAD
-    velocity: None
-=======
     friedrichsdiff: [[(-25, -25), (-25, -25), (0, -1), (0, 0)],
                      [(-1, -1), (0, 0), (0, 0), (1, 0)],
                      [(0, 0), (1, 1), (0, 0), (1, 1)],
@@ -126,7 +123,6 @@
                  [(0, 0), (1, 1), (0, 0), (1, 1)],
                  [(1, 0), (2, 2), (1, 0), (2, 2)],
                  [(1, 0), (3, 3), (1, 0), (3, 3)]]
->>>>>>> 96f4631d
 }
 
 # Essentially run the cartesian product of [diff methods] x [test functions] through this one test
@@ -164,20 +160,11 @@
         #print(f"({l2_error},{linf_error})", end=", ")
         #print(f"({int(np.ceil(np.log10(l2_error))) if l2_error > 0 else -25}, {int(np.ceil(np.log10(linf_error))) if linf_error > 0 else -25})", end=", ")
         
-<<<<<<< HEAD
-        print(f"({int(np.ceil(np.log10(l2_error))) if l2_error> 0 else -25}, {int(np.ceil(np.log10(linf_error))) if linf_error > 0 else -25})", end=", ")
-        # log_l2_bound, log_linf_bound = error_bounds[diff_method][i][j]
-        # assert np.linalg.norm(a - b) < 10**log_l2_bound
-        # assert np.max(np.abs(a - b)) < 10**log_linf_bound
-        # if 0 < np.linalg.norm(a - b) < 10**(log_l2_bound - 1) or 0 < np.max(np.abs(a - b)) < 10**(log_linf_bound - 1):
-        #     print(f"Improvement detected for method {diff_method.__name__}")
-=======
         log_l2_bound, log_linf_bound = error_bounds[diff_method][i][j]
         assert np.linalg.norm(a - b) < 10**log_l2_bound
         assert np.max(np.abs(a - b)) < 10**log_linf_bound
         if 0 < np.linalg.norm(a - b) < 10**(log_l2_bound - 1) or 0 < np.max(np.abs(a - b)) < 10**(log_linf_bound - 1):
             print(f"Improvement detected for method {diff_method.__name__}")
->>>>>>> 96f4631d
 
     if request.config.getoption("--plot") and not isinstance(params, list): # Get the plot flag from pytest configuration
         fig, axes = request.config.plots[diff_method] # get the appropriate plot, set up by the store_plots fixture in conftest.py
